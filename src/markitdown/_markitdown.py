--- conflicted
+++ resolved
@@ -1009,28 +1009,18 @@
     def __init__(
         self,
         requests_session: Optional[requests.Session] = None,
-<<<<<<< HEAD
         llm_client: Optional[Any] = None,
         llm_model: Optional[Any] = None,
-=======
-        mlm_client: Optional[Any] = None,
-        mlm_model: Optional[Any] = None,
         style_map: Optional[str] = None,
->>>>>>> 19c11125
     ):
         if requests_session is None:
             self._requests_session = requests.Session()
         else:
             self._requests_session = requests_session
 
-<<<<<<< HEAD
         self._llm_client = llm_client
         self._llm_model = llm_model
-=======
-        self._mlm_client = mlm_client
-        self._mlm_model = mlm_model
         self._style_map = style_map
->>>>>>> 19c11125
 
         self._page_converters: List[DocumentConverter] = []
 
